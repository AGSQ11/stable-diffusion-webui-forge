--- conflicted
+++ resolved
@@ -1,363 +1,350 @@
-import re
-from collections import namedtuple
-from typing import List
-import lark
-
-# a prompt like this: "fantasy landscape with a [mountain:lake:0.25] and [an oak:a christmas tree:0.75][ in foreground::0.6][ in background:0.25] [shoddy:masterful:0.5]"
-# will be represented with prompt_schedule like this (assuming steps=100):
-# [25, 'fantasy landscape with a mountain and an oak in foreground shoddy']
-# [50, 'fantasy landscape with a lake and an oak in foreground in background shoddy']
-# [60, 'fantasy landscape with a lake and an oak in foreground in background masterful']
-# [75, 'fantasy landscape with a lake and an oak in background masterful']
-# [100, 'fantasy landscape with a lake and a christmas tree in background masterful']
-
-schedule_parser = lark.Lark(r"""
-!start: (prompt | /[][():]/+)*
-prompt: (emphasized | scheduled | plain | WHITESPACE)*
-!emphasized: "(" prompt ")"
-        | "(" prompt ":" prompt ")"
-        | "[" prompt "]"
-scheduled: "[" [prompt ":"] prompt ":" [WHITESPACE] NUMBER "]"
-WHITESPACE: /\s+/
-plain: /([^\\\[\]():]|\\.)+/
-%import common.SIGNED_NUMBER -> NUMBER
-""")
-
-def get_learned_conditioning_prompt_schedules(prompts, steps):
-    """
-    >>> g = lambda p: get_learned_conditioning_prompt_schedules([p], 10)[0]
-    >>> g("test")
-    [[10, 'test']]
-    >>> g("a [b:3]")
-    [[3, 'a '], [10, 'a b']]
-    >>> g("a [b: 3]")
-    [[3, 'a '], [10, 'a b']]
-    >>> g("a [[[b]]:2]")
-    [[2, 'a '], [10, 'a [[b]]']]
-    >>> g("[(a:2):3]")
-    [[3, ''], [10, '(a:2)']]
-    >>> g("a [b : c : 1] d")
-    [[1, 'a b  d'], [10, 'a  c  d']]
-    >>> g("a[b:[c:d:2]:1]e")
-    [[1, 'abe'], [2, 'ace'], [10, 'ade']]
-    >>> g("a [unbalanced")
-    [[10, 'a [unbalanced']]
-    >>> g("a [b:.5] c")
-    [[5, 'a  c'], [10, 'a b c']]
-    >>> g("a [{b|d{:.5] c")  # not handling this right now
-    [[5, 'a  c'], [10, 'a {b|d{ c']]
-    >>> g("((a][:b:c [d:3]")
-    [[3, '((a][:b:c '], [10, '((a][:b:c d']]
-    """
-
-    def collect_steps(steps, tree):
-        l = [steps]
-        class CollectSteps(lark.Visitor):
-            def scheduled(self, tree):
-                tree.children[-1] = float(tree.children[-1])
-                if tree.children[-1] < 1:
-                    tree.children[-1] *= steps
-                tree.children[-1] = min(steps, int(tree.children[-1]))
-                l.append(tree.children[-1])
-        CollectSteps().visit(tree)
-        return sorted(set(l))
-
-    def at_step(step, tree):
-        class AtStep(lark.Transformer):
-            def scheduled(self, args):
-                before, after, _, when = args
-                yield before or () if step <= when else after
-            def start(self, args):
-                def flatten(x):
-                    if type(x) == str:
-                        yield x
-                    else:
-                        for gen in x:
-                            yield from flatten(gen)
-                return ''.join(flatten(args))
-            def plain(self, args):
-                yield args[0].value
-            def __default__(self, data, children, meta):
-                for child in children:
-                    yield from child
-        return AtStep().transform(tree)
-
-    def get_schedule(prompt):
-        try:
-            tree = schedule_parser.parse(prompt)
-        except lark.exceptions.LarkError as e:
-            if 0:
-                import traceback
-                traceback.print_exc()
-            return [[steps, prompt]]
-        return [[t, at_step(t, tree)] for t in collect_steps(steps, tree)]
-
-    promptdict = {prompt: get_schedule(prompt) for prompt in set(prompts)}
-    return [promptdict[prompt] for prompt in prompts]
-
-
-ScheduledPromptConditioning = namedtuple("ScheduledPromptConditioning", ["end_at_step", "cond"])
-
-
-def get_learned_conditioning(model, prompts, steps):
-    """converts a list of prompts into a list of prompt schedules - each schedule is a list of ScheduledPromptConditioning, specifying the comdition (cond),
-    and the sampling step at which this condition is to be replaced by the next one.
-
-    Input:
-    (model, ['a red crown', 'a [blue:green:5] jeweled crown'], 20)
-
-    Output:
-    [
-        [
-            ScheduledPromptConditioning(end_at_step=20, cond=tensor([[-0.3886,  0.0229, -0.0523,  ..., -0.4901, -0.3066,  0.0674], ..., [ 0.3317, -0.5102, -0.4066,  ...,  0.4119, -0.7647, -1.0160]], device='cuda:0'))
-        ],
-        [
-            ScheduledPromptConditioning(end_at_step=5, cond=tensor([[-0.3886,  0.0229, -0.0522,  ..., -0.4901, -0.3067,  0.0673], ..., [-0.0192,  0.3867, -0.4644,  ...,  0.1135, -0.3696, -0.4625]], device='cuda:0')),
-            ScheduledPromptConditioning(end_at_step=20, cond=tensor([[-0.3886,  0.0229, -0.0522,  ..., -0.4901, -0.3067,  0.0673], ..., [-0.7352, -0.4356, -0.7888,  ...,  0.6994, -0.4312, -1.2593]], device='cuda:0'))
-        ]
-    ]
-    """
-    res = []
-
-    prompt_schedules = get_learned_conditioning_prompt_schedules(prompts, steps)
-    cache = {}
-
-    for prompt, prompt_schedule in zip(prompts, prompt_schedules):
-
-        cached = cache.get(prompt, None)
-        if cached is not None:
-            res.append(cached)
-            continue
-
-        texts = [x[1] for x in prompt_schedule]
-        conds = model.get_learned_conditioning(texts)
-
-        cond_schedule = []
-        for i, (end_at_step, text) in enumerate(prompt_schedule):
-            cond_schedule.append(ScheduledPromptConditioning(end_at_step, conds[i]))
-
-        cache[prompt] = cond_schedule
-        res.append(cond_schedule)
-
-    return res
-
-
-re_AND = re.compile(r"\bAND\b")
-re_weight = re.compile(r"^(.*?)(?:\s*:\s*([-+]?(?:\d+\.?|\d*\.\d+)))?\s*$")
-
-def get_multicond_prompt_list(prompts):
-    res_indexes = []
-
-    prompt_flat_list = []
-    prompt_indexes = {}
-
-    for prompt in prompts:
-        subprompts = re_AND.split(prompt)
-
-        indexes = []
-        for subprompt in subprompts:
-            text, weight = re_weight.search(subprompt).groups()
-
-            weight = float(weight) if weight is not None else 1.0
-
-            index = prompt_indexes.get(text, None)
-            if index is None:
-                index = len(prompt_flat_list)
-                prompt_flat_list.append(text)
-                prompt_indexes[text] = index
-
-            indexes.append((index, weight))
-
-        res_indexes.append(indexes)
-
-    return res_indexes, prompt_flat_list, prompt_indexes
-
-
-class ComposableScheduledPromptConditioning:
-    def __init__(self, schedules, weight=1.0):
-<<<<<<< HEAD
-        self.schedules: List[ScheduledPromptConditioning] = schedules
-=======
-        self.schedules = schedules  # : list[ScheduledPromptConditioning]
->>>>>>> 20f8ec87
-        self.weight: float = weight
-
-
-class MulticondLearnedConditioning:
-    def __init__(self, shape, batch):
-        self.shape: tuple = shape  # the shape field is needed to send this object to DDIM/PLMS
-<<<<<<< HEAD
-        self.batch: List[List[ComposableScheduledPromptConditioning]] = batch
-=======
-        self.batch = batch  # : list[list[ComposableScheduledPromptConditioning]]
->>>>>>> 20f8ec87
-
-
-def get_multicond_learned_conditioning(model, prompts, steps) -> MulticondLearnedConditioning:
-    """same as get_learned_conditioning, but returns a list of ScheduledPromptConditioning along with the weight objects for each prompt.
-    For each prompt, the list is obtained by splitting the prompt using the AND separator.
-
-    https://energy-based-model.github.io/Compositional-Visual-Generation-with-Composable-Diffusion-Models/
-    """
-
-    res_indexes, prompt_flat_list, prompt_indexes = get_multicond_prompt_list(prompts)
-
-    learned_conditioning = get_learned_conditioning(model, prompt_flat_list, steps)
-
-    res = []
-    for indexes in res_indexes:
-        res.append([ComposableScheduledPromptConditioning(learned_conditioning[i], weight) for i, weight in indexes])
-
-    return MulticondLearnedConditioning(shape=(len(prompts),), batch=res)
-
-
-<<<<<<< HEAD
-def reconstruct_cond_batch(c: List[List[ScheduledPromptConditioning]], current_step):
-=======
-def reconstruct_cond_batch(c, current_step):  # c: list[list[ScheduledPromptConditioning]]
->>>>>>> 20f8ec87
-    param = c[0][0].cond
-    res = torch.zeros((len(c),) + param.shape, device=param.device, dtype=param.dtype)
-    for i, cond_schedule in enumerate(c):
-        target_index = 0
-        for current, (end_at, cond) in enumerate(cond_schedule):
-            if current_step <= end_at:
-                target_index = current
-                break
-        res[i] = cond_schedule[target_index].cond
-
-    return res
-
-
-def reconstruct_multicond_batch(c: MulticondLearnedConditioning, current_step):
-    param = c.batch[0][0].schedules[0].cond
-
-    tensors = []
-    conds_list = []
-
-    for batch_no, composable_prompts in enumerate(c.batch):
-        conds_for_batch = []
-
-        for cond_index, composable_prompt in enumerate(composable_prompts):
-            target_index = 0
-            for current, (end_at, cond) in enumerate(composable_prompt.schedules):
-                if current_step <= end_at:
-                    target_index = current
-                    break
-
-            conds_for_batch.append((len(tensors), composable_prompt.weight))
-            tensors.append(composable_prompt.schedules[target_index].cond)
-
-        conds_list.append(conds_for_batch)
-
-    return conds_list, torch.stack(tensors).to(device=param.device, dtype=param.dtype)
-
-
-re_attention = re.compile(r"""
-\\\(|
-\\\)|
-\\\[|
-\\]|
-\\\\|
-\\|
-\(|
-\[|
-:([+-]?[.\d]+)\)|
-\)|
-]|
-[^\\()\[\]:]+|
-:
-""", re.X)
-
-
-def parse_prompt_attention(text):
-    """
-    Parses a string with attention tokens and returns a list of pairs: text and its assoicated weight.
-    Accepted tokens are:
-      (abc) - increases attention to abc by a multiplier of 1.1
-      (abc:3.12) - increases attention to abc by a multiplier of 3.12
-      [abc] - decreases attention to abc by a multiplier of 1.1
-      \( - literal character '('
-      \[ - literal character '['
-      \) - literal character ')'
-      \] - literal character ']'
-      \\ - literal character '\'
-      anything else - just text
-
-    >>> parse_prompt_attention('normal text')
-    [['normal text', 1.0]]
-    >>> parse_prompt_attention('an (important) word')
-    [['an ', 1.0], ['important', 1.1], [' word', 1.0]]
-    >>> parse_prompt_attention('(unbalanced')
-    [['unbalanced', 1.1]]
-    >>> parse_prompt_attention('\(literal\]')
-    [['(literal]', 1.0]]
-    >>> parse_prompt_attention('(unnecessary)(parens)')
-    [['unnecessaryparens', 1.1]]
-    >>> parse_prompt_attention('a (((house:1.3)) [on] a (hill:0.5), sun, (((sky))).')
-    [['a ', 1.0],
-     ['house', 1.5730000000000004],
-     [' ', 1.1],
-     ['on', 1.0],
-     [' a ', 1.1],
-     ['hill', 0.55],
-     [', sun, ', 1.1],
-     ['sky', 1.4641000000000006],
-     ['.', 1.1]]
-    """
-
-    res = []
-    round_brackets = []
-    square_brackets = []
-
-    round_bracket_multiplier = 1.1
-    square_bracket_multiplier = 1 / 1.1
-
-    def multiply_range(start_position, multiplier):
-        for p in range(start_position, len(res)):
-            res[p][1] *= multiplier
-
-    for m in re_attention.finditer(text):
-        text = m.group(0)
-        weight = m.group(1)
-
-        if text.startswith('\\'):
-            res.append([text[1:], 1.0])
-        elif text == '(':
-            round_brackets.append(len(res))
-        elif text == '[':
-            square_brackets.append(len(res))
-        elif weight is not None and len(round_brackets) > 0:
-            multiply_range(round_brackets.pop(), float(weight))
-        elif text == ')' and len(round_brackets) > 0:
-            multiply_range(round_brackets.pop(), round_bracket_multiplier)
-        elif text == ']' and len(square_brackets) > 0:
-            multiply_range(square_brackets.pop(), square_bracket_multiplier)
-        else:
-            res.append([text, 1.0])
-
-    for pos in round_brackets:
-        multiply_range(pos, round_bracket_multiplier)
-
-    for pos in square_brackets:
-        multiply_range(pos, square_bracket_multiplier)
-
-    if len(res) == 0:
-        res = [["", 1.0]]
-
-    # merge runs of identical weights
-    i = 0
-    while i + 1 < len(res):
-        if res[i][1] == res[i + 1][1]:
-            res[i][0] += res[i + 1][0]
-            res.pop(i + 1)
-        else:
-            i += 1
-
-    return res
-
-if __name__ == "__main__":
-    import doctest
-    doctest.testmod(optionflags=doctest.NORMALIZE_WHITESPACE)
-else:
-    import torch  # doctest faster
+import re
+from collections import namedtuple
+from typing import List
+import lark
+
+# a prompt like this: "fantasy landscape with a [mountain:lake:0.25] and [an oak:a christmas tree:0.75][ in foreground::0.6][ in background:0.25] [shoddy:masterful:0.5]"
+# will be represented with prompt_schedule like this (assuming steps=100):
+# [25, 'fantasy landscape with a mountain and an oak in foreground shoddy']
+# [50, 'fantasy landscape with a lake and an oak in foreground in background shoddy']
+# [60, 'fantasy landscape with a lake and an oak in foreground in background masterful']
+# [75, 'fantasy landscape with a lake and an oak in background masterful']
+# [100, 'fantasy landscape with a lake and a christmas tree in background masterful']
+
+schedule_parser = lark.Lark(r"""
+!start: (prompt | /[][():]/+)*
+prompt: (emphasized | scheduled | plain | WHITESPACE)*
+!emphasized: "(" prompt ")"
+        | "(" prompt ":" prompt ")"
+        | "[" prompt "]"
+scheduled: "[" [prompt ":"] prompt ":" [WHITESPACE] NUMBER "]"
+WHITESPACE: /\s+/
+plain: /([^\\\[\]():]|\\.)+/
+%import common.SIGNED_NUMBER -> NUMBER
+""")
+
+def get_learned_conditioning_prompt_schedules(prompts, steps):
+    """
+    >>> g = lambda p: get_learned_conditioning_prompt_schedules([p], 10)[0]
+    >>> g("test")
+    [[10, 'test']]
+    >>> g("a [b:3]")
+    [[3, 'a '], [10, 'a b']]
+    >>> g("a [b: 3]")
+    [[3, 'a '], [10, 'a b']]
+    >>> g("a [[[b]]:2]")
+    [[2, 'a '], [10, 'a [[b]]']]
+    >>> g("[(a:2):3]")
+    [[3, ''], [10, '(a:2)']]
+    >>> g("a [b : c : 1] d")
+    [[1, 'a b  d'], [10, 'a  c  d']]
+    >>> g("a[b:[c:d:2]:1]e")
+    [[1, 'abe'], [2, 'ace'], [10, 'ade']]
+    >>> g("a [unbalanced")
+    [[10, 'a [unbalanced']]
+    >>> g("a [b:.5] c")
+    [[5, 'a  c'], [10, 'a b c']]
+    >>> g("a [{b|d{:.5] c")  # not handling this right now
+    [[5, 'a  c'], [10, 'a {b|d{ c']]
+    >>> g("((a][:b:c [d:3]")
+    [[3, '((a][:b:c '], [10, '((a][:b:c d']]
+    """
+
+    def collect_steps(steps, tree):
+        l = [steps]
+        class CollectSteps(lark.Visitor):
+            def scheduled(self, tree):
+                tree.children[-1] = float(tree.children[-1])
+                if tree.children[-1] < 1:
+                    tree.children[-1] *= steps
+                tree.children[-1] = min(steps, int(tree.children[-1]))
+                l.append(tree.children[-1])
+        CollectSteps().visit(tree)
+        return sorted(set(l))
+
+    def at_step(step, tree):
+        class AtStep(lark.Transformer):
+            def scheduled(self, args):
+                before, after, _, when = args
+                yield before or () if step <= when else after
+            def start(self, args):
+                def flatten(x):
+                    if type(x) == str:
+                        yield x
+                    else:
+                        for gen in x:
+                            yield from flatten(gen)
+                return ''.join(flatten(args))
+            def plain(self, args):
+                yield args[0].value
+            def __default__(self, data, children, meta):
+                for child in children:
+                    yield from child
+        return AtStep().transform(tree)
+
+    def get_schedule(prompt):
+        try:
+            tree = schedule_parser.parse(prompt)
+        except lark.exceptions.LarkError as e:
+            if 0:
+                import traceback
+                traceback.print_exc()
+            return [[steps, prompt]]
+        return [[t, at_step(t, tree)] for t in collect_steps(steps, tree)]
+
+    promptdict = {prompt: get_schedule(prompt) for prompt in set(prompts)}
+    return [promptdict[prompt] for prompt in prompts]
+
+
+ScheduledPromptConditioning = namedtuple("ScheduledPromptConditioning", ["end_at_step", "cond"])
+
+
+def get_learned_conditioning(model, prompts, steps):
+    """converts a list of prompts into a list of prompt schedules - each schedule is a list of ScheduledPromptConditioning, specifying the comdition (cond),
+    and the sampling step at which this condition is to be replaced by the next one.
+
+    Input:
+    (model, ['a red crown', 'a [blue:green:5] jeweled crown'], 20)
+
+    Output:
+    [
+        [
+            ScheduledPromptConditioning(end_at_step=20, cond=tensor([[-0.3886,  0.0229, -0.0523,  ..., -0.4901, -0.3066,  0.0674], ..., [ 0.3317, -0.5102, -0.4066,  ...,  0.4119, -0.7647, -1.0160]], device='cuda:0'))
+        ],
+        [
+            ScheduledPromptConditioning(end_at_step=5, cond=tensor([[-0.3886,  0.0229, -0.0522,  ..., -0.4901, -0.3067,  0.0673], ..., [-0.0192,  0.3867, -0.4644,  ...,  0.1135, -0.3696, -0.4625]], device='cuda:0')),
+            ScheduledPromptConditioning(end_at_step=20, cond=tensor([[-0.3886,  0.0229, -0.0522,  ..., -0.4901, -0.3067,  0.0673], ..., [-0.7352, -0.4356, -0.7888,  ...,  0.6994, -0.4312, -1.2593]], device='cuda:0'))
+        ]
+    ]
+    """
+    res = []
+
+    prompt_schedules = get_learned_conditioning_prompt_schedules(prompts, steps)
+    cache = {}
+
+    for prompt, prompt_schedule in zip(prompts, prompt_schedules):
+
+        cached = cache.get(prompt, None)
+        if cached is not None:
+            res.append(cached)
+            continue
+
+        texts = [x[1] for x in prompt_schedule]
+        conds = model.get_learned_conditioning(texts)
+
+        cond_schedule = []
+        for i, (end_at_step, text) in enumerate(prompt_schedule):
+            cond_schedule.append(ScheduledPromptConditioning(end_at_step, conds[i]))
+
+        cache[prompt] = cond_schedule
+        res.append(cond_schedule)
+
+    return res
+
+
+re_AND = re.compile(r"\bAND\b")
+re_weight = re.compile(r"^(.*?)(?:\s*:\s*([-+]?(?:\d+\.?|\d*\.\d+)))?\s*$")
+
+def get_multicond_prompt_list(prompts):
+    res_indexes = []
+
+    prompt_flat_list = []
+    prompt_indexes = {}
+
+    for prompt in prompts:
+        subprompts = re_AND.split(prompt)
+
+        indexes = []
+        for subprompt in subprompts:
+            text, weight = re_weight.search(subprompt).groups()
+
+            weight = float(weight) if weight is not None else 1.0
+
+            index = prompt_indexes.get(text, None)
+            if index is None:
+                index = len(prompt_flat_list)
+                prompt_flat_list.append(text)
+                prompt_indexes[text] = index
+
+            indexes.append((index, weight))
+
+        res_indexes.append(indexes)
+
+    return res_indexes, prompt_flat_list, prompt_indexes
+
+
+class ComposableScheduledPromptConditioning:
+    def __init__(self, schedules, weight=1.0):
+        self.schedules: List[ScheduledPromptConditioning] = schedules
+        self.weight: float = weight
+
+
+class MulticondLearnedConditioning:
+    def __init__(self, shape, batch):
+        self.shape: tuple = shape  # the shape field is needed to send this object to DDIM/PLMS
+        self.batch: List[List[ComposableScheduledPromptConditioning]] = batch
+
+def get_multicond_learned_conditioning(model, prompts, steps) -> MulticondLearnedConditioning:
+    """same as get_learned_conditioning, but returns a list of ScheduledPromptConditioning along with the weight objects for each prompt.
+    For each prompt, the list is obtained by splitting the prompt using the AND separator.
+
+    https://energy-based-model.github.io/Compositional-Visual-Generation-with-Composable-Diffusion-Models/
+    """
+
+    res_indexes, prompt_flat_list, prompt_indexes = get_multicond_prompt_list(prompts)
+
+    learned_conditioning = get_learned_conditioning(model, prompt_flat_list, steps)
+
+    res = []
+    for indexes in res_indexes:
+        res.append([ComposableScheduledPromptConditioning(learned_conditioning[i], weight) for i, weight in indexes])
+
+    return MulticondLearnedConditioning(shape=(len(prompts),), batch=res)
+
+
+def reconstruct_cond_batch(c: List[List[ScheduledPromptConditioning]], current_step):
+    param = c[0][0].cond
+    res = torch.zeros((len(c),) + param.shape, device=param.device, dtype=param.dtype)
+    for i, cond_schedule in enumerate(c):
+        target_index = 0
+        for current, (end_at, cond) in enumerate(cond_schedule):
+            if current_step <= end_at:
+                target_index = current
+                break
+        res[i] = cond_schedule[target_index].cond
+
+    return res
+
+
+def reconstruct_multicond_batch(c: MulticondLearnedConditioning, current_step):
+    param = c.batch[0][0].schedules[0].cond
+
+    tensors = []
+    conds_list = []
+
+    for batch_no, composable_prompts in enumerate(c.batch):
+        conds_for_batch = []
+
+        for cond_index, composable_prompt in enumerate(composable_prompts):
+            target_index = 0
+            for current, (end_at, cond) in enumerate(composable_prompt.schedules):
+                if current_step <= end_at:
+                    target_index = current
+                    break
+
+            conds_for_batch.append((len(tensors), composable_prompt.weight))
+            tensors.append(composable_prompt.schedules[target_index].cond)
+
+        conds_list.append(conds_for_batch)
+
+    return conds_list, torch.stack(tensors).to(device=param.device, dtype=param.dtype)
+
+
+re_attention = re.compile(r"""
+\\\(|
+\\\)|
+\\\[|
+\\]|
+\\\\|
+\\|
+\(|
+\[|
+:([+-]?[.\d]+)\)|
+\)|
+]|
+[^\\()\[\]:]+|
+:
+""", re.X)
+
+
+def parse_prompt_attention(text):
+    """
+    Parses a string with attention tokens and returns a list of pairs: text and its assoicated weight.
+    Accepted tokens are:
+      (abc) - increases attention to abc by a multiplier of 1.1
+      (abc:3.12) - increases attention to abc by a multiplier of 3.12
+      [abc] - decreases attention to abc by a multiplier of 1.1
+      \( - literal character '('
+      \[ - literal character '['
+      \) - literal character ')'
+      \] - literal character ']'
+      \\ - literal character '\'
+      anything else - just text
+
+    >>> parse_prompt_attention('normal text')
+    [['normal text', 1.0]]
+    >>> parse_prompt_attention('an (important) word')
+    [['an ', 1.0], ['important', 1.1], [' word', 1.0]]
+    >>> parse_prompt_attention('(unbalanced')
+    [['unbalanced', 1.1]]
+    >>> parse_prompt_attention('\(literal\]')
+    [['(literal]', 1.0]]
+    >>> parse_prompt_attention('(unnecessary)(parens)')
+    [['unnecessaryparens', 1.1]]
+    >>> parse_prompt_attention('a (((house:1.3)) [on] a (hill:0.5), sun, (((sky))).')
+    [['a ', 1.0],
+     ['house', 1.5730000000000004],
+     [' ', 1.1],
+     ['on', 1.0],
+     [' a ', 1.1],
+     ['hill', 0.55],
+     [', sun, ', 1.1],
+     ['sky', 1.4641000000000006],
+     ['.', 1.1]]
+    """
+
+    res = []
+    round_brackets = []
+    square_brackets = []
+
+    round_bracket_multiplier = 1.1
+    square_bracket_multiplier = 1 / 1.1
+
+    def multiply_range(start_position, multiplier):
+        for p in range(start_position, len(res)):
+            res[p][1] *= multiplier
+
+    for m in re_attention.finditer(text):
+        text = m.group(0)
+        weight = m.group(1)
+
+        if text.startswith('\\'):
+            res.append([text[1:], 1.0])
+        elif text == '(':
+            round_brackets.append(len(res))
+        elif text == '[':
+            square_brackets.append(len(res))
+        elif weight is not None and len(round_brackets) > 0:
+            multiply_range(round_brackets.pop(), float(weight))
+        elif text == ')' and len(round_brackets) > 0:
+            multiply_range(round_brackets.pop(), round_bracket_multiplier)
+        elif text == ']' and len(square_brackets) > 0:
+            multiply_range(square_brackets.pop(), square_bracket_multiplier)
+        else:
+            res.append([text, 1.0])
+
+    for pos in round_brackets:
+        multiply_range(pos, round_bracket_multiplier)
+
+    for pos in square_brackets:
+        multiply_range(pos, square_bracket_multiplier)
+
+    if len(res) == 0:
+        res = [["", 1.0]]
+
+    # merge runs of identical weights
+    i = 0
+    while i + 1 < len(res):
+        if res[i][1] == res[i + 1][1]:
+            res[i][0] += res[i + 1][0]
+            res.pop(i + 1)
+        else:
+            i += 1
+
+    return res
+
+if __name__ == "__main__":
+    import doctest
+    doctest.testmod(optionflags=doctest.NORMALIZE_WHITESPACE)
+else:
+    import torch  # doctest faster