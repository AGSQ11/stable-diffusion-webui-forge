--- conflicted
+++ resolved
@@ -1,327 +1,324 @@
-import os
-import sys
-import traceback
-
-import torch
-import tqdm
-import html
-import datetime
-
-
-from modules import shared, devices, sd_hijack, processing, sd_models
-import modules.textual_inversion.dataset
-
-
-class Embedding:
-    def __init__(self, vec, name, step=None):
-        self.vec = vec
-        self.name = name
-        self.step = step
-        self.cached_checksum = None
-        self.sd_checkpoint = None
-        self.sd_checkpoint_name = None
-
-    def save(self, filename):
-        embedding_data = {
-            "string_to_token": {"*": 265},
-            "string_to_param": {"*": self.vec},
-            "name": self.name,
-            "step": self.step,
-            "sd_checkpoint": self.sd_checkpoint,
-            "sd_checkpoint_name": self.sd_checkpoint_name,
-        }
-
-        torch.save(embedding_data, filename)
-
-    def checksum(self):
-        if self.cached_checksum is not None:
-            return self.cached_checksum
-
-        def const_hash(a):
-            r = 0
-            for v in a:
-                r = (r * 281 ^ int(v) * 997) & 0xFFFFFFFF
-            return r
-
-        self.cached_checksum = f'{const_hash(self.vec.reshape(-1) * 100) & 0xffff:04x}'
-        return self.cached_checksum
-
-
-class EmbeddingDatabase:
-    def __init__(self, embeddings_dir):
-        self.ids_lookup = {}
-        self.word_embeddings = {}
-        self.dir_mtime = None
-        self.embeddings_dir = embeddings_dir
-
-    def register_embedding(self, embedding, model):
-
-        self.word_embeddings[embedding.name] = embedding
-
-        ids = model.cond_stage_model.tokenizer([embedding.name], add_special_tokens=False)['input_ids'][0]
-
-        first_id = ids[0]
-        if first_id not in self.ids_lookup:
-            self.ids_lookup[first_id] = []
-
-        self.ids_lookup[first_id] = sorted(self.ids_lookup[first_id] + [(ids, embedding)], key=lambda x: len(x[0]), reverse=True)
-
-        return embedding
-
-    def load_textual_inversion_embeddings(self):
-        mt = os.path.getmtime(self.embeddings_dir)
-        if self.dir_mtime is not None and mt <= self.dir_mtime:
-            return
-
-        self.dir_mtime = mt
-        self.ids_lookup.clear()
-        self.word_embeddings.clear()
-
-        def process_file(path, filename):
-            name = os.path.splitext(filename)[0]
-
-            data = torch.load(path, map_location="cpu")
-
-            # textual inversion embeddings
-            if 'string_to_param' in data:
-                param_dict = data['string_to_param']
-                if hasattr(param_dict, '_parameters'):
-                    param_dict = getattr(param_dict, '_parameters')  # fix for torch 1.12.1 loading saved file from torch 1.11
-                assert len(param_dict) == 1, 'embedding file has multiple terms in it'
-                emb = next(iter(param_dict.items()))[1]
-            # diffuser concepts
-            elif type(data) == dict and type(next(iter(data.values()))) == torch.Tensor:
-                assert len(data.keys()) == 1, 'embedding file has multiple terms in it'
-
-                emb = next(iter(data.values()))
-                if len(emb.shape) == 1:
-                    emb = emb.unsqueeze(0)
-            else:
-                raise Exception(f"Couldn't identify {filename} as neither textual inversion embedding nor diffuser concept.")
-
-            vec = emb.detach().to(devices.device, dtype=torch.float32)
-            embedding = Embedding(vec, name)
-            embedding.step = data.get('step', None)
-            embedding.sd_checkpoint = data.get('hash', None)
-            embedding.sd_checkpoint_name = data.get('sd_checkpoint_name', None)
-            self.register_embedding(embedding, shared.sd_model)
-
-        for fn in os.listdir(self.embeddings_dir):
-            try:
-                fullfn = os.path.join(self.embeddings_dir, fn)
-
-                if os.stat(fullfn).st_size == 0:
-                    continue
-
-                process_file(fullfn, fn)
-            except Exception:
-                print(f"Error loading emedding {fn}:", file=sys.stderr)
-                print(traceback.format_exc(), file=sys.stderr)
-                continue
-
-        print(f"Loaded a total of {len(self.word_embeddings)} textual inversion embeddings.")
-
-    def find_embedding_at_position(self, tokens, offset):
-        token = tokens[offset]
-        possible_matches = self.ids_lookup.get(token, None)
-
-        if possible_matches is None:
-            return None, None
-
-        for ids, embedding in possible_matches:
-            if tokens[offset:offset + len(ids)] == ids:
-                return embedding, len(ids)
-
-        return None, None
-
-
-def create_embedding(name, num_vectors_per_token, init_text='*'):
-    cond_model = shared.sd_model.cond_stage_model
-    embedding_layer = cond_model.wrapped.transformer.text_model.embeddings
-
-    ids = cond_model.tokenizer(init_text, max_length=num_vectors_per_token, return_tensors="pt", add_special_tokens=False)["input_ids"]
-    embedded = embedding_layer.token_embedding.wrapped(ids.to(devices.device)).squeeze(0)
-    vec = torch.zeros((num_vectors_per_token, embedded.shape[1]), device=devices.device)
-
-    for i in range(num_vectors_per_token):
-        vec[i] = embedded[i * int(embedded.shape[0]) // num_vectors_per_token]
-
-    fn = os.path.join(shared.cmd_opts.embeddings_dir, f"{name}.pt")
-    assert not os.path.exists(fn), f"file {fn} already exists"
-
-    embedding = Embedding(vec, name)
-    embedding.step = 0
-    embedding.save(fn)
-
-    return fn
-
-
-def train_embedding(embedding_name, learn_rate, data_root, log_directory, training_width, training_height, steps, num_repeats, create_image_every, save_embedding_every, template_file, preview_image_prompt):
-    assert embedding_name, 'embedding not selected'
-
-    shared.state.textinfo = "Initializing textual inversion training..."
-    shared.state.job_count = steps
-
-    filename = os.path.join(shared.cmd_opts.embeddings_dir, f'{embedding_name}.pt')
-
-    log_directory = os.path.join(log_directory, datetime.datetime.now().strftime("%Y-%m-%d"), embedding_name)
-
-    if save_embedding_every > 0:
-        embedding_dir = os.path.join(log_directory, "embeddings")
-        os.makedirs(embedding_dir, exist_ok=True)
-    else:
-        embedding_dir = None
-
-    if create_image_every > 0:
-        images_dir = os.path.join(log_directory, "images")
-        os.makedirs(images_dir, exist_ok=True)
-    else:
-        images_dir = None
-
-    cond_model = shared.sd_model.cond_stage_model
-
-    shared.state.textinfo = f"Preparing dataset from {html.escape(data_root)}..."
-    with torch.autocast("cuda"):
-        ds = modules.textual_inversion.dataset.PersonalizedBase(data_root=data_root, width=training_width, height=training_height, repeats=num_repeats, placeholder_token=embedding_name, model=shared.sd_model, device=devices.device, template_file=template_file)
-
-    hijack = sd_hijack.model_hijack
-
-    embedding = hijack.embedding_db.word_embeddings[embedding_name]
-    embedding.vec.requires_grad = True
-
-    losses = torch.zeros((32,))
-
-    last_saved_file = "<none>"
-    last_saved_image = "<none>"
-
-    ititial_step = embedding.step or 0
-    if ititial_step > steps:
-        return embedding, filename
-
-<<<<<<< HEAD
-    tr_img_len = len([os.path.join(data_root, file_path) for file_path in os.listdir(data_root)])
-    epoch_len = (tr_img_len * num_repeats) + tr_img_len
-
-    scheduleIter = iter(LearnSchedule(learn_rate, steps, ititial_step))
-    (learn_rate, end_step) = next(scheduleIter)
-    print(f'Training at rate of {learn_rate} until step {end_step}')
-
-    optimizer = torch.optim.AdamW([embedding.vec], lr=learn_rate)
-
-=======
->>>>>>> d7474a51
-    pbar = tqdm.tqdm(enumerate(ds), total=steps-ititial_step)
-    for i, (x, text, _) in pbar:
-        embedding.step = i + ititial_step
-
-        if embedding.step > end_step:
-            try:
-                (learn_rate, end_step) = next(scheduleIter)
-            except:
-                break
-            tqdm.tqdm.write(f'Training at rate of {learn_rate} until step {end_step}')
-            for pg in optimizer.param_groups:
-                pg['lr'] = learn_rate
-
-        if shared.state.interrupted:
-            break
-
-        with torch.autocast("cuda"):
-            c = cond_model([text])
-
-            x = x.to(devices.device)
-            loss = shared.sd_model(x.unsqueeze(0), c)[0]
-            del x
-
-            losses[embedding.step % losses.shape[0]] = loss.item()
-
-            optimizer.zero_grad()
-            loss.backward()
-            optimizer.step()
-
-        epoch_num = embedding.step // len(ds)
-        epoch_step = embedding.step - (epoch_num * len(ds)) + 1
-
-        pbar.set_description(f"[Epoch {epoch_num}: {epoch_step}/{len(ds)}]loss: {losses.mean():.7f}")
-
-        if embedding.step > 0 and embedding_dir is not None and embedding.step % save_embedding_every == 0:
-            last_saved_file = os.path.join(embedding_dir, f'{embedding_name}-{embedding.step}.pt')
-            embedding.save(last_saved_file)
-
-        if embedding.step > 0 and images_dir is not None and embedding.step % create_image_every == 0:
-            last_saved_image = os.path.join(images_dir, f'{embedding_name}-{embedding.step}.png')
-
-            preview_text = text if preview_image_prompt == "" else preview_image_prompt
-
-            p = processing.StableDiffusionProcessingTxt2Img(
-                sd_model=shared.sd_model,
-                prompt=preview_text,
-                steps=20,
-                height=training_height,
-                width=training_width,
-                do_not_save_grid=True,
-                do_not_save_samples=True,
-            )
-
-            processed = processing.process_images(p)
-            image = processed.images[0]
-
-            shared.state.current_image = image
-            image.save(last_saved_image)
-
-            last_saved_image += f", prompt: {preview_text}"
-
-        shared.state.job_no = embedding.step
-
-        shared.state.textinfo = f"""
-<p>
-Loss: {losses.mean():.7f}<br/>
-Step: {embedding.step}<br/>
-Last prompt: {html.escape(text)}<br/>
-Last saved embedding: {html.escape(last_saved_file)}<br/>
-Last saved image: {html.escape(last_saved_image)}<br/>
-</p>
-"""
-
-    checkpoint = sd_models.select_checkpoint()
-
-    embedding.sd_checkpoint = checkpoint.hash
-    embedding.sd_checkpoint_name = checkpoint.model_name
-    embedding.cached_checksum = None
-    embedding.save(filename)
-
-    return embedding, filename
-
-class LearnSchedule:
-    def __init__(self, learn_rate, max_steps, cur_step=0):
-        pairs = learn_rate.split(',')
-        self.rates = []
-        self.it = 0
-        self.maxit = 0
-        for i, pair in enumerate(pairs):
-            tmp = pair.split(':')
-            if len(tmp) == 2:
-                step = int(tmp[1])
-                if step > cur_step:
-                    self.rates.append((float(tmp[0]), min(step, max_steps)))
-                    self.maxit += 1
-                    if step > max_steps:
-                        return
-                elif step == -1:
-                    self.rates.append((float(tmp[0]), max_steps))
-                    self.maxit += 1
-                    return
-            else:
-                self.rates.append((float(tmp[0]), max_steps))
-                self.maxit += 1
-                return
-
-    def __iter__(self):
-        return self
-
-    def __next__(self):
-        if self.it < self.maxit:
-            self.it += 1
-            return self.rates[self.it - 1]
-        else:
-            raise StopIteration
+import os
+import sys
+import traceback
+
+import torch
+import tqdm
+import html
+import datetime
+
+
+from modules import shared, devices, sd_hijack, processing, sd_models
+import modules.textual_inversion.dataset
+
+
+class Embedding:
+    def __init__(self, vec, name, step=None):
+        self.vec = vec
+        self.name = name
+        self.step = step
+        self.cached_checksum = None
+        self.sd_checkpoint = None
+        self.sd_checkpoint_name = None
+
+    def save(self, filename):
+        embedding_data = {
+            "string_to_token": {"*": 265},
+            "string_to_param": {"*": self.vec},
+            "name": self.name,
+            "step": self.step,
+            "sd_checkpoint": self.sd_checkpoint,
+            "sd_checkpoint_name": self.sd_checkpoint_name,
+        }
+
+        torch.save(embedding_data, filename)
+
+    def checksum(self):
+        if self.cached_checksum is not None:
+            return self.cached_checksum
+
+        def const_hash(a):
+            r = 0
+            for v in a:
+                r = (r * 281 ^ int(v) * 997) & 0xFFFFFFFF
+            return r
+
+        self.cached_checksum = f'{const_hash(self.vec.reshape(-1) * 100) & 0xffff:04x}'
+        return self.cached_checksum
+
+
+class EmbeddingDatabase:
+    def __init__(self, embeddings_dir):
+        self.ids_lookup = {}
+        self.word_embeddings = {}
+        self.dir_mtime = None
+        self.embeddings_dir = embeddings_dir
+
+    def register_embedding(self, embedding, model):
+
+        self.word_embeddings[embedding.name] = embedding
+
+        ids = model.cond_stage_model.tokenizer([embedding.name], add_special_tokens=False)['input_ids'][0]
+
+        first_id = ids[0]
+        if first_id not in self.ids_lookup:
+            self.ids_lookup[first_id] = []
+
+        self.ids_lookup[first_id] = sorted(self.ids_lookup[first_id] + [(ids, embedding)], key=lambda x: len(x[0]), reverse=True)
+
+        return embedding
+
+    def load_textual_inversion_embeddings(self):
+        mt = os.path.getmtime(self.embeddings_dir)
+        if self.dir_mtime is not None and mt <= self.dir_mtime:
+            return
+
+        self.dir_mtime = mt
+        self.ids_lookup.clear()
+        self.word_embeddings.clear()
+
+        def process_file(path, filename):
+            name = os.path.splitext(filename)[0]
+
+            data = torch.load(path, map_location="cpu")
+
+            # textual inversion embeddings
+            if 'string_to_param' in data:
+                param_dict = data['string_to_param']
+                if hasattr(param_dict, '_parameters'):
+                    param_dict = getattr(param_dict, '_parameters')  # fix for torch 1.12.1 loading saved file from torch 1.11
+                assert len(param_dict) == 1, 'embedding file has multiple terms in it'
+                emb = next(iter(param_dict.items()))[1]
+            # diffuser concepts
+            elif type(data) == dict and type(next(iter(data.values()))) == torch.Tensor:
+                assert len(data.keys()) == 1, 'embedding file has multiple terms in it'
+
+                emb = next(iter(data.values()))
+                if len(emb.shape) == 1:
+                    emb = emb.unsqueeze(0)
+            else:
+                raise Exception(f"Couldn't identify {filename} as neither textual inversion embedding nor diffuser concept.")
+
+            vec = emb.detach().to(devices.device, dtype=torch.float32)
+            embedding = Embedding(vec, name)
+            embedding.step = data.get('step', None)
+            embedding.sd_checkpoint = data.get('hash', None)
+            embedding.sd_checkpoint_name = data.get('sd_checkpoint_name', None)
+            self.register_embedding(embedding, shared.sd_model)
+
+        for fn in os.listdir(self.embeddings_dir):
+            try:
+                fullfn = os.path.join(self.embeddings_dir, fn)
+
+                if os.stat(fullfn).st_size == 0:
+                    continue
+
+                process_file(fullfn, fn)
+            except Exception:
+                print(f"Error loading emedding {fn}:", file=sys.stderr)
+                print(traceback.format_exc(), file=sys.stderr)
+                continue
+
+        print(f"Loaded a total of {len(self.word_embeddings)} textual inversion embeddings.")
+
+    def find_embedding_at_position(self, tokens, offset):
+        token = tokens[offset]
+        possible_matches = self.ids_lookup.get(token, None)
+
+        if possible_matches is None:
+            return None, None
+
+        for ids, embedding in possible_matches:
+            if tokens[offset:offset + len(ids)] == ids:
+                return embedding, len(ids)
+
+        return None, None
+
+
+def create_embedding(name, num_vectors_per_token, init_text='*'):
+    cond_model = shared.sd_model.cond_stage_model
+    embedding_layer = cond_model.wrapped.transformer.text_model.embeddings
+
+    ids = cond_model.tokenizer(init_text, max_length=num_vectors_per_token, return_tensors="pt", add_special_tokens=False)["input_ids"]
+    embedded = embedding_layer.token_embedding.wrapped(ids.to(devices.device)).squeeze(0)
+    vec = torch.zeros((num_vectors_per_token, embedded.shape[1]), device=devices.device)
+
+    for i in range(num_vectors_per_token):
+        vec[i] = embedded[i * int(embedded.shape[0]) // num_vectors_per_token]
+
+    fn = os.path.join(shared.cmd_opts.embeddings_dir, f"{name}.pt")
+    assert not os.path.exists(fn), f"file {fn} already exists"
+
+    embedding = Embedding(vec, name)
+    embedding.step = 0
+    embedding.save(fn)
+
+    return fn
+
+
+def train_embedding(embedding_name, learn_rate, data_root, log_directory, training_width, training_height, steps, num_repeats, create_image_every, save_embedding_every, template_file, preview_image_prompt):
+    assert embedding_name, 'embedding not selected'
+
+    shared.state.textinfo = "Initializing textual inversion training..."
+    shared.state.job_count = steps
+
+    filename = os.path.join(shared.cmd_opts.embeddings_dir, f'{embedding_name}.pt')
+
+    log_directory = os.path.join(log_directory, datetime.datetime.now().strftime("%Y-%m-%d"), embedding_name)
+
+    if save_embedding_every > 0:
+        embedding_dir = os.path.join(log_directory, "embeddings")
+        os.makedirs(embedding_dir, exist_ok=True)
+    else:
+        embedding_dir = None
+
+    if create_image_every > 0:
+        images_dir = os.path.join(log_directory, "images")
+        os.makedirs(images_dir, exist_ok=True)
+    else:
+        images_dir = None
+
+    cond_model = shared.sd_model.cond_stage_model
+
+    shared.state.textinfo = f"Preparing dataset from {html.escape(data_root)}..."
+    with torch.autocast("cuda"):
+        ds = modules.textual_inversion.dataset.PersonalizedBase(data_root=data_root, width=training_width, height=training_height, repeats=num_repeats, placeholder_token=embedding_name, model=shared.sd_model, device=devices.device, template_file=template_file)
+
+    hijack = sd_hijack.model_hijack
+
+    embedding = hijack.embedding_db.word_embeddings[embedding_name]
+    embedding.vec.requires_grad = True
+
+    losses = torch.zeros((32,))
+
+    last_saved_file = "<none>"
+    last_saved_image = "<none>"
+
+    ititial_step = embedding.step or 0
+    if ititial_step > steps:
+        return embedding, filename
+
+    tr_img_len = len([os.path.join(data_root, file_path) for file_path in os.listdir(data_root)])
+    epoch_len = (tr_img_len * num_repeats) + tr_img_len
+
+    scheduleIter = iter(LearnSchedule(learn_rate, steps, ititial_step))
+    (learn_rate, end_step) = next(scheduleIter)
+    print(f'Training at rate of {learn_rate} until step {end_step}')
+
+    optimizer = torch.optim.AdamW([embedding.vec], lr=learn_rate)
+
+    pbar = tqdm.tqdm(enumerate(ds), total=steps-ititial_step)
+    for i, (x, text, _) in pbar:
+        embedding.step = i + ititial_step
+
+        if embedding.step > end_step:
+            try:
+                (learn_rate, end_step) = next(scheduleIter)
+            except:
+                break
+            tqdm.tqdm.write(f'Training at rate of {learn_rate} until step {end_step}')
+            for pg in optimizer.param_groups:
+                pg['lr'] = learn_rate
+
+        if shared.state.interrupted:
+            break
+
+        with torch.autocast("cuda"):
+            c = cond_model([text])
+
+            x = x.to(devices.device)
+            loss = shared.sd_model(x.unsqueeze(0), c)[0]
+            del x
+
+            losses[embedding.step % losses.shape[0]] = loss.item()
+
+            optimizer.zero_grad()
+            loss.backward()
+            optimizer.step()
+
+        epoch_num = embedding.step // len(ds)
+        epoch_step = embedding.step - (epoch_num * len(ds)) + 1
+
+        pbar.set_description(f"[Epoch {epoch_num}: {epoch_step}/{len(ds)}]loss: {losses.mean():.7f}")
+
+        if embedding.step > 0 and embedding_dir is not None and embedding.step % save_embedding_every == 0:
+            last_saved_file = os.path.join(embedding_dir, f'{embedding_name}-{embedding.step}.pt')
+            embedding.save(last_saved_file)
+
+        if embedding.step > 0 and images_dir is not None and embedding.step % create_image_every == 0:
+            last_saved_image = os.path.join(images_dir, f'{embedding_name}-{embedding.step}.png')
+
+            preview_text = text if preview_image_prompt == "" else preview_image_prompt
+
+            p = processing.StableDiffusionProcessingTxt2Img(
+                sd_model=shared.sd_model,
+                prompt=preview_text,
+                steps=20,
+                height=training_height,
+                width=training_width,
+                do_not_save_grid=True,
+                do_not_save_samples=True,
+            )
+
+            processed = processing.process_images(p)
+            image = processed.images[0]
+
+            shared.state.current_image = image
+            image.save(last_saved_image)
+
+            last_saved_image += f", prompt: {preview_text}"
+
+        shared.state.job_no = embedding.step
+
+        shared.state.textinfo = f"""
+<p>
+Loss: {losses.mean():.7f}<br/>
+Step: {embedding.step}<br/>
+Last prompt: {html.escape(text)}<br/>
+Last saved embedding: {html.escape(last_saved_file)}<br/>
+Last saved image: {html.escape(last_saved_image)}<br/>
+</p>
+"""
+
+    checkpoint = sd_models.select_checkpoint()
+
+    embedding.sd_checkpoint = checkpoint.hash
+    embedding.sd_checkpoint_name = checkpoint.model_name
+    embedding.cached_checksum = None
+    embedding.save(filename)
+
+    return embedding, filename
+
+class LearnSchedule:
+    def __init__(self, learn_rate, max_steps, cur_step=0):
+        pairs = learn_rate.split(',')
+        self.rates = []
+        self.it = 0
+        self.maxit = 0
+        for i, pair in enumerate(pairs):
+            tmp = pair.split(':')
+            if len(tmp) == 2:
+                step = int(tmp[1])
+                if step > cur_step:
+                    self.rates.append((float(tmp[0]), min(step, max_steps)))
+                    self.maxit += 1
+                    if step > max_steps:
+                        return
+                elif step == -1:
+                    self.rates.append((float(tmp[0]), max_steps))
+                    self.maxit += 1
+                    return
+            else:
+                self.rates.append((float(tmp[0]), max_steps))
+                self.maxit += 1
+                return
+
+    def __iter__(self):
+        return self
+
+    def __next__(self):
+        if self.it < self.maxit:
+            self.it += 1
+            return self.rates[self.it - 1]
+        else:
+            raise StopIteration