// mouseover tooltips for various UI elements

var titles = {
    "Sampling steps": "How many times to improve the generated image iteratively; higher values take longer; very low values can produce bad results",
    "Sampling method": "Which algorithm to use to produce the image",
<<<<<<< HEAD
	"GFPGAN": "Restore low quality faces using GFPGAN neural network",
	"Euler a": "Euler Ancestral - very creative, each can get a completely different picture depending on step count, setting steps higher than 30-40 does not help",
	"DDIM": "Denoising Diffusion Implicit Models - best at inpainting",
	"UniPC": "Unified Predictor-Corrector Framework for Fast Sampling of Diffusion Models",
	"DPM adaptive": "Ignores step count - uses a number of steps determined by the CFG and resolution", 

    "\u{1F4D0}": "Auto detect size from img2img",
	"Batch count": "How many batches of images to create (has no impact on generation performance or VRAM usage)",
	"Batch size": "How many image to create in a single batch (increases generation performance at cost of higher VRAM usage)",
=======
    "GFPGAN": "Restore low quality faces using GFPGAN neural network",
    "Euler a": "Euler Ancestral - very creative, each can get a completely different picture depending on step count, setting steps higher than 30-40 does not help",
    "DDIM": "Denoising Diffusion Implicit Models - best at inpainting",
    "UniPC": "Unified Predictor-Corrector Framework for Fast Sampling of Diffusion Models",
    "DPM adaptive": "Ignores step count - uses a number of steps determined by the CFG and resolution",

    "Batch count": "How many batches of images to create (has no impact on generation performance or VRAM usage)",
    "Batch size": "How many image to create in a single batch (increases generation performance at cost of higher VRAM usage)",
>>>>>>> 57b75f4a
    "CFG Scale": "Classifier Free Guidance Scale - how strongly the image should conform to prompt - lower values produce more creative results",
    "Seed": "A value that determines the output of random number generator - if you create an image with same parameters and seed as another image, you'll get the same result",
    "\u{1f3b2}\ufe0f": "Set seed to -1, which will cause a new random number to be used every time",
    "\u267b\ufe0f": "Reuse seed from last generation, mostly useful if it was randomed",
    "\u2199\ufe0f": "Read generation parameters from prompt or last generation if prompt is empty into user interface.",
    "\u{1f4c2}": "Open images output directory",
    "\u{1f4be}": "Save style",
    "\u{1f5d1}\ufe0f": "Clear prompt",
    "\u{1f4cb}": "Apply selected styles to current prompt",
    "\u{1f4d2}": "Paste available values into the field",
    "\u{1f3b4}": "Show/hide extra networks",
    "\u{1f300}": "Restore progress",

    "Inpaint a part of image": "Draw a mask over an image, and the script will regenerate the masked area with content according to prompt",
    "SD upscale": "Upscale image normally, split result into tiles, improve each tile using img2img, merge whole image back",

    "Just resize": "Resize image to target resolution. Unless height and width match, you will get incorrect aspect ratio.",
    "Crop and resize": "Resize the image so that entirety of target resolution is filled with the image. Crop parts that stick out.",
    "Resize and fill": "Resize the image so that entirety of image is inside target resolution. Fill empty space with image's colors.",

    "Mask blur": "How much to blur the mask before processing, in pixels.",
    "Masked content": "What to put inside the masked area before processing it with Stable Diffusion.",
    "fill": "fill it with colors of the image",
    "original": "keep whatever was there originally",
    "latent noise": "fill it with latent space noise",
    "latent nothing": "fill it with latent space zeroes",
    "Inpaint at full resolution": "Upscale masked region to target resolution, do inpainting, downscale back and paste into original image",

    "Denoising strength": "Determines how little respect the algorithm should have for image's content. At 0, nothing will change, and at 1 you'll get an unrelated image. With values below 1.0, processing will take less steps than the Sampling Steps slider specifies.",

    "Skip": "Stop processing current image and continue processing.",
    "Interrupt": "Stop processing images and return any results accumulated so far.",
    "Save": "Write image to a directory (default - log/images) and generation parameters into csv file.",

    "X values": "Separate values for X axis using commas.",
    "Y values": "Separate values for Y axis using commas.",

    "None": "Do not do anything special",
    "Prompt matrix": "Separate prompts into parts using vertical pipe character (|) and the script will create a picture for every combination of them (except for the first part, which will be present in all combinations)",
    "X/Y/Z plot": "Create grid(s) where images will have different parameters. Use inputs below to specify which parameters will be shared by columns and rows",
    "Custom code": "Run Python code. Advanced user only. Must run program with --allow-code for this to work",

    "Prompt S/R": "Separate a list of words with commas, and the first word will be used as a keyword: script will search for this word in the prompt, and replace it with others",
    "Prompt order": "Separate a list of words with commas, and the script will make a variation of prompt with those words for their every possible order",

    "Tiling": "Produce an image that can be tiled.",
    "Tile overlap": "For SD upscale, how much overlap in pixels should there be between tiles. Tiles overlap so that when they are merged back into one picture, there is no clearly visible seam.",

    "Variation seed": "Seed of a different picture to be mixed into the generation.",
    "Variation strength": "How strong of a variation to produce. At 0, there will be no effect. At 1, you will get the complete picture with variation seed (except for ancestral samplers, where you will just get something).",
    "Resize seed from height": "Make an attempt to produce a picture similar to what would have been produced with same seed at specified resolution",
    "Resize seed from width": "Make an attempt to produce a picture similar to what would have been produced with same seed at specified resolution",

    "Interrogate": "Reconstruct prompt from existing image and put it into the prompt field.",

    "Images filename pattern": "Use tags like [seed] and [date] to define how filenames for images are chosen. Leave empty for default.",
    "Directory name pattern": "Use tags like [seed] and [date] to define how subdirectories for images and grids are chosen. Leave empty for default.",
    "Max prompt words": "Set the maximum number of words to be used in the [prompt_words] option; ATTENTION: If the words are too long, they may exceed the maximum length of the file path that the system can handle",

    "Loopback": "Performs img2img processing multiple times. Output images are used as input for the next loop.",
    "Loops": "How many times to process an image. Each output is used as the input of the next loop. If set to 1, behavior will be as if this script were not used.",
    "Final denoising strength": "The denoising strength for the final loop of each image in the batch.",
    "Denoising strength curve": "The denoising curve controls the rate of denoising strength change each loop. Aggressive: Most of the change will happen towards the start of the loops. Linear: Change will be constant through all loops. Lazy: Most of the change will happen towards the end of the loops.",

    "Style 1": "Style to apply; styles have components for both positive and negative prompts and apply to both",
    "Style 2": "Style to apply; styles have components for both positive and negative prompts and apply to both",
    "Apply style": "Insert selected styles into prompt fields",
    "Create style": "Save current prompts as a style. If you add the token {prompt} to the text, the style uses that as a placeholder for your prompt when you use the style in the future.",

    "Checkpoint name": "Loads weights from checkpoint before making images. You can either use hash or a part of filename (as seen in settings) for checkpoint name. Recommended to use with Y axis for less switching.",
    "Inpainting conditioning mask strength": "Only applies to inpainting models. Determines how strongly to mask off the original image for inpainting and img2img. 1.0 means fully masked, which is the default behaviour. 0.0 means a fully unmasked conditioning. Lower values will help preserve the overall composition of the image, but will struggle with large changes.",

    "vram": "Torch active: Peak amount of VRAM used by Torch during generation, excluding cached data.\nTorch reserved: Peak amount of VRAM allocated by Torch, including all active and cached data.\nSys VRAM: Peak amount of VRAM allocation across all applications / total GPU VRAM (peak utilization%).",

    "Eta noise seed delta": "If this values is non-zero, it will be added to seed and used to initialize RNG for noises when using samplers with Eta. You can use this to produce even more variation of images, or you can use this to match images of other software if you know what you are doing.",

    "Filename word regex": "This regular expression will be used extract words from filename, and they will be joined using the option below into label text used for training. Leave empty to keep filename text as it is.",
    "Filename join string": "This string will be used to join split words into a single line if the option above is enabled.",

    "Quicksettings list": "List of setting names, separated by commas, for settings that should go to the quick access bar at the top, rather than the usual setting tab. See modules/shared.py for setting names. Requires restarting to apply.",

    "Weighted sum": "Result = A * (1 - M) + B * M",
    "Add difference": "Result = A + (B - C) * M",
    "No interpolation": "Result = A",

    "Initialization text": "If the number of tokens is more than the number of vectors, some may be skipped.\nLeave the textbox empty to start with zeroed out vectors",
    "Learning rate": "How fast should training go. Low values will take longer to train, high values may fail to converge (not generate accurate results) and/or may break the embedding (This has happened if you see Loss: nan in the training info textbox. If this happens, you need to manually restore your embedding from an older not-broken backup).\n\nYou can set a single numeric value, or multiple learning rates using the syntax:\n\n   rate_1:max_steps_1, rate_2:max_steps_2, ...\n\nEG:   0.005:100, 1e-3:1000, 1e-5\n\nWill train with rate of 0.005 for first 100 steps, then 1e-3 until 1000 steps, then 1e-5 for all remaining steps.",

    "Clip skip": "Early stopping parameter for CLIP model; 1 is stop at last layer as usual, 2 is stop at penultimate layer, etc.",

    "Approx NN": "Cheap neural network approximation. Very fast compared to VAE, but produces pictures with 4 times smaller horizontal/vertical resolution and lower quality.",
    "Approx cheap": "Very cheap approximation. Very fast compared to VAE, but produces pictures with 8 times smaller horizontal/vertical resolution and extremely low quality.",

    "Hires. fix": "Use a two step process to partially create an image at smaller resolution, upscale, and then improve details in it without changing composition",
    "Hires steps": "Number of sampling steps for upscaled picture. If 0, uses same as for original.",
    "Upscale by": "Adjusts the size of the image by multiplying the original width and height by the selected value. Ignored if either Resize width to or Resize height to are non-zero.",
    "Resize width to": "Resizes image to this width. If 0, width is inferred from either of two nearby sliders.",
    "Resize height to": "Resizes image to this height. If 0, height is inferred from either of two nearby sliders.",
    "Multiplier for extra networks": "When adding extra network such as Hypernetwork or Lora to prompt, use this multiplier for it.",
    "Discard weights with matching name": "Regular expression; if weights's name matches it, the weights is not written to the resulting checkpoint. Use ^model_ema to discard EMA weights.",
    "Extra networks tab order": "Comma-separated list of tab names; tabs listed here will appear in the extra networks UI first and in order lsited.",
    "Negative Guidance minimum sigma": "Skip negative prompt for steps where image is already mostly denoised; the higher this value, the more skips there will be; provides increased performance in exchange for minor quality reduction."
};

function updateTooltipForSpan(span){
    if (span.title) return;  // already has a title

<<<<<<< HEAD
    let tooltip = localization[titles[span.textContent]] || titles[span.textContent];

    if(!tooltip){
        tooltip = localization[titles[span.value]] || titles[span.value];
    }

    if(!tooltip){
		for (const c of span.classList) {
			if (c in titles) {
				tooltip = localization[titles[c]] || titles[c];
				break;
			}
		}
	}

	if(tooltip){
		span.title = tooltip;
	}
}

function updateTooltipForSelect(select){
    if (select.onchange != null) return;

    select.onchange = function(){
        select.title = localization[titles[select.value]] || titles[select.value] || "";
    }
}

observedTooltipElements = {"SPAN": 1, "BUTTON": 1, "SELECT": 1, "P": 1}

onUiUpdate(function(m){
    m.forEach(function(record){
        record.addedNodes.forEach(function(node){
            if(observedTooltipElements[node.tagName]){
                updateTooltipForSpan(node)
            }
            if(node.tagName == "SELECT"){
                updateTooltipForSelect(node)
            }

            if(node.querySelectorAll){
                node.querySelectorAll('span, button, select, p').forEach(updateTooltipForSpan)
    	        node.querySelectorAll('select').forEach(updateTooltipForSelect)
            }
        })
    })
})
=======
onUiUpdate(function() {
    gradioApp().querySelectorAll('span, button, select, p').forEach(function(span) {
        if (span.title) return; // already has a title

        let tooltip = localization[titles[span.textContent]] || titles[span.textContent];

        if (!tooltip) {
            tooltip = localization[titles[span.value]] || titles[span.value];
        }

        if (!tooltip) {
            for (const c of span.classList) {
                if (c in titles) {
                    tooltip = localization[titles[c]] || titles[c];
                    break;
                }
            }
        }

        if (tooltip) {
            span.title = tooltip;
        }
    });

    gradioApp().querySelectorAll('select').forEach(function(select) {
        if (select.onchange != null) return;

        select.onchange = function() {
            select.title = localization[titles[select.value]] || titles[select.value] || "";
        };
    });
});
>>>>>>> 57b75f4a
<|MERGE_RESOLUTION|>--- conflicted
+++ resolved
@@ -3,7 +3,6 @@
 var titles = {
     "Sampling steps": "How many times to improve the generated image iteratively; higher values take longer; very low values can produce bad results",
     "Sampling method": "Which algorithm to use to produce the image",
-<<<<<<< HEAD
 	"GFPGAN": "Restore low quality faces using GFPGAN neural network",
 	"Euler a": "Euler Ancestral - very creative, each can get a completely different picture depending on step count, setting steps higher than 30-40 does not help",
 	"DDIM": "Denoising Diffusion Implicit Models - best at inpainting",
@@ -13,16 +12,6 @@
     "\u{1F4D0}": "Auto detect size from img2img",
 	"Batch count": "How many batches of images to create (has no impact on generation performance or VRAM usage)",
 	"Batch size": "How many image to create in a single batch (increases generation performance at cost of higher VRAM usage)",
-=======
-    "GFPGAN": "Restore low quality faces using GFPGAN neural network",
-    "Euler a": "Euler Ancestral - very creative, each can get a completely different picture depending on step count, setting steps higher than 30-40 does not help",
-    "DDIM": "Denoising Diffusion Implicit Models - best at inpainting",
-    "UniPC": "Unified Predictor-Corrector Framework for Fast Sampling of Diffusion Models",
-    "DPM adaptive": "Ignores step count - uses a number of steps determined by the CFG and resolution",
-
-    "Batch count": "How many batches of images to create (has no impact on generation performance or VRAM usage)",
-    "Batch size": "How many image to create in a single batch (increases generation performance at cost of higher VRAM usage)",
->>>>>>> 57b75f4a
     "CFG Scale": "Classifier Free Guidance Scale - how strongly the image should conform to prompt - lower values produce more creative results",
     "Seed": "A value that determines the output of random number generator - if you create an image with same parameters and seed as another image, you'll get the same result",
     "\u{1f3b2}\ufe0f": "Set seed to -1, which will cause a new random number to be used every time",
@@ -130,7 +119,6 @@
 function updateTooltipForSpan(span){
     if (span.title) return;  // already has a title
 
-<<<<<<< HEAD
     let tooltip = localization[titles[span.textContent]] || titles[span.textContent];
 
     if(!tooltip){
@@ -177,38 +165,4 @@
             }
         })
     })
-})
-=======
-onUiUpdate(function() {
-    gradioApp().querySelectorAll('span, button, select, p').forEach(function(span) {
-        if (span.title) return; // already has a title
-
-        let tooltip = localization[titles[span.textContent]] || titles[span.textContent];
-
-        if (!tooltip) {
-            tooltip = localization[titles[span.value]] || titles[span.value];
-        }
-
-        if (!tooltip) {
-            for (const c of span.classList) {
-                if (c in titles) {
-                    tooltip = localization[titles[c]] || titles[c];
-                    break;
-                }
-            }
-        }
-
-        if (tooltip) {
-            span.title = tooltip;
-        }
-    });
-
-    gradioApp().querySelectorAll('select').forEach(function(select) {
-        if (select.onchange != null) return;
-
-        select.onchange = function() {
-            select.title = localization[titles[select.value]] || titles[select.value] || "";
-        };
-    });
-});
->>>>>>> 57b75f4a
+})